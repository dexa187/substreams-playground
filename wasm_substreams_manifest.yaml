specVersion: 0.1.0
description: Test WASM substream

protoFiles:
  - ./proto/pcs.proto
  - ./proto/tokens.proto

modules:
  - name: block_to_pairs
    kind: map
    startBlock: 6680000
    code:
      type: wasm/rust-v1
      file: ./pcs-rust/target/wasm32-unknown-unknown/release/pcs_substreams.wasm
      entrypoint: map_pairs
    inputs:
      - source: sf.ethereum.type.v1.Block
    output:
      type: proto:pcs.types.v1.Pairs

  - name: pairs
    kind: store
    startBlock: 6680000
    updatePolicy: replace
    valueType: proto:pcs.types.v1.Pair
    code:
      type: wasm/rust-v1
      file: ./pcs-rust/target/wasm32-unknown-unknown/release/pcs_substreams.wasm
      entrypoint: build_pairs_state
    inputs:
      - map: block_to_pairs

  - name: block_to_reserves
    kind: map
<<<<<<< HEAD
    startblock: 6680000
=======
    startBlock: 6680000
>>>>>>> 5cba9b28
    code:
      type: wasm/rust-v1
      file: ./pcs-rust/target/wasm32-unknown-unknown/release/pcs_substreams.wasm
      entrypoint: map_reserves
    inputs:
      - source: sf.ethereum.type.v1.Block
      - store: pairs
      - store: tokens
    output:
      type: proto:pcs.types.v1.Reserves

  - name: reserves
    kind: store
    updatePolicy: replace
    valueType: string
    code:
      type: wasm/rust-v1
      file: ./pcs-rust/target/wasm32-unknown-unknown/release/pcs_substreams.wasm
      entrypoint: build_reserves_state
    inputs:
<<<<<<< HEAD
      - source: sf.ethereum.type.v1.Block
=======
>>>>>>> 5cba9b28
      - map: block_to_reserves
      - store: pairs

  - name: prices
    kind: store
    updatePolicy: replace
    valueType: string
    code:
      type: wasm/rust-v1
      file: ./pcs-rust/target/wasm32-unknown-unknown/release/pcs_substreams.wasm
      entrypoint: build_prices_state
    inputs:
      - source: sf.ethereum.type.v1.Block
      - map: block_to_reserves
      - store: pairs
      - store: reserves

  - name: mint_burn_swaps_extractor
    kind: map
    startBlock: 6680000
    code:
      type: wasm/rust-v1
      file: ./pcs-rust/target/wasm32-unknown-unknown/release/pcs_substreams.wasm
      entrypoint: map_mint_burn_swaps
    inputs:
      - source: sf.ethereum.type.v1.Block
      - store: pairs
      - store: prices
      - store: tokens
    output:
      type: proto:pcs.types.v1.MintBurnSwaps

  - name: totals
    kind: store
    updatePolicy: sum
    valueType: int64
    code:
      type: wasm/rust-v1
      file: ./pcs-rust/target/wasm32-unknown-unknown/release/pcs_substreams.wasm
      entrypoint: build_totals_state
    inputs:
      - source: sf.ethereum.type.v1.Block
      - map: block_to_pairs
      - map: mint_burn_swaps_extractor

  - name: volumes
    kind: store
    updatePolicy: sum
    valueType: bigfloat
    code:
      type: wasm/rust-v1
      file: ./pcs-rust/target/wasm32-unknown-unknown/release/pcs_substreams.wasm
      entrypoint: build_volumes_state
    inputs:
      - source: sf.ethereum.type.v1.block
      - map: mint_burn_swaps_extractor

  - name: block_to_tokens
    kind: map
    startBlock: 0
    code:
      type: wasm/rust-v1
      file: ./pcs-rust/target/wasm32-unknown-unknown/release/pcs_substreams.wasm
      entrypoint: block_to_tokens
    inputs:
      - source: sf.ethereum.type.v1.Block
    output:
      type: proto:sf.substreams.tokens.v1.Tokens

  - name: tokens
    kind: store
    updatePolicy: replace
    valueType: bytes
    code:
      type: wasm/rust-v1
      file: ./pcs-rust/pkg/pcs_substreams_bg.wasm
      entrypoint: build_tokens_state
    inputs:
      - map: block_to_tokens

  - name: db_out
    kind: map
    startBlock: 6680000
    code:
      type: wasm/rust-v1
      file: ./pcs-rust/pkg/pcs_substreams_bg.wasm
      entrypoint: map_to_database
    inputs:
      - source: sf.ethereum.type.v1.Block
      - store: tokens
        mode: deltas
      - store: pairs
        mode: deltas
      - store: totals
        mode: deltas
      - store: volumes
        mode: deltas
      - map: reserves_extractor
        mode: deltas
      - map: mint_burn_swaps_extractor
      - store: tokens
    output:
      type: proto:sf.substreams.v1.DatabaseChanges<|MERGE_RESOLUTION|>--- conflicted
+++ resolved
@@ -32,11 +32,7 @@
 
   - name: block_to_reserves
     kind: map
-<<<<<<< HEAD
-    startblock: 6680000
-=======
     startBlock: 6680000
->>>>>>> 5cba9b28
     code:
       type: wasm/rust-v1
       file: ./pcs-rust/target/wasm32-unknown-unknown/release/pcs_substreams.wasm
@@ -57,10 +53,6 @@
       file: ./pcs-rust/target/wasm32-unknown-unknown/release/pcs_substreams.wasm
       entrypoint: build_reserves_state
     inputs:
-<<<<<<< HEAD
-      - source: sf.ethereum.type.v1.Block
-=======
->>>>>>> 5cba9b28
       - map: block_to_reserves
       - store: pairs
 
