--- conflicted
+++ resolved
@@ -40,7 +40,6 @@
 
     let mut pairs = pcs::Pairs { pairs: vec![] };
 
-<<<<<<< HEAD
     let msg = format!(
         "transaction traces count: {}, len: {}",
         blk.transaction_traces.len(),
@@ -49,8 +48,6 @@
 
     log(msg.to_string());
 
-=======
->>>>>>> 795bc725
     for trx in blk.transaction_traces {
         /* PCS Factory address */
         if hex::encode(&trx.to) != "ca143ce32fe78f1f7019d7d551a6402fc5350c73" {
