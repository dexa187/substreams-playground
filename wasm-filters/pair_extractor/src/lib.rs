--- conflicted
+++ resolved
@@ -31,13 +31,8 @@
 
 	let mut pairs = pcs::Pairs{pairs: vec![]};
 	for trx in blk.transaction_traces {
-<<<<<<< HEAD
 	    if hex::encode(&trx.to) != "ca143ce32fe78f1f7019d7d551a6402fc5350c73" /* PCS Factory address */ {
-		continue
-=======
-	    if hex::encode(&trx.to) != "ca143ce32fe78f1f7019d7d551a6402fc5350c73" {
 		    continue
->>>>>>> 403077af
 	    }
 
 	    for log in trx.receipt.unwrap().logs {
