extern crate core;

use std::ops::{Mul, Neg};
use std::str::FromStr;

use bigdecimal::BigDecimal;
use hex;
<<<<<<< HEAD
use substreams::{log, proto, state, Error, store};
=======
use substreams::{log, proto, store};
>>>>>>> 3ce6381e

use eth::{address_decode, address_pretty, decode_string, decode_uint32};

use crate::event::pcs_event::Event;
use crate::event::PcsEvent;
use crate::pb::pcs;
use crate::pb::tokens::Token;
use crate::pcs::event::Type;
use crate::utils::zero_big_decimal;

mod db;
mod eth;
mod event;
mod macros;
mod pb;
mod rpc;
mod state_helper;
mod utils;

#[substreams::handlers::map]
pub fn map_pairs(blk: pb::eth::Block) -> Result<pcs::Pairs, Error> {
    let mut pairs = pcs::Pairs { pairs: vec![] };

    for trx in blk.transaction_traces {
        /* PCS Factory address */
        //0xbcfccbde45ce874adcb698cc183debcf17952812
        if hex::encode(&trx.to) != "ca143ce32fe78f1f7019d7d551a6402fc5350c73" {
            continue;
        }

        for log in trx.receipt.unwrap().logs {
            let sig = hex::encode(&log.topics[0]);

            if !event::is_pair_created_event(sig.as_str()) {
                continue;
            }

            pairs.pairs.push(pcs::Pair {
                address: address_pretty(&log.data[12..32]),
                token0_address: address_pretty(&log.topics[1][12..]),
                token1_address: address_pretty(&log.topics[2][12..]),
                creation_transaction_id: address_pretty(&trx.hash),
                block_num: blk.number,
                log_ordinal: log.block_index as u64,
            })
        }
    }

    return Ok(pairs);
}

#[substreams::handlers::store]
pub fn build_pairs_state(pairs: pcs::Pairs, output: store::StoreSet) {
    log::info!("Building pair state");
    for pair in pairs.pairs {
        output.set(
            pair.log_ordinal as i64,
            format!("pair:{}", pair.address),
            &proto::encode(&pair).unwrap(),
        );
    }
}

#[substreams::handlers::map]
pub fn map_reserves(blk: pb::eth::Block, pairs: store::StoreGet, tokens: store::StoreGet) -> Result<pcs::Reserves, Error> {
    let mut reserves = pcs::Reserves { reserves: vec![] };

    for trx in blk.transaction_traces {
        for log in trx.receipt.unwrap().logs {
            let addr = address_pretty(&log.address);
            match pairs.get_last(format!("pair:{}", addr)) {
                None => continue,
                Some(pair_bytes) => {
                    let sig = hex::encode(&log.topics[0]);

                    if !event::is_pair_sync_event(sig.as_str()) {
                        continue;
                    }

                    // Unmarshall pair
                    let pair: pcs::Pair = proto::decode(&pair_bytes).unwrap();

                    // reserve
                    let token0: Token =
                        utils::get_last_token(tokens, &pair.token0_address);
                    let reserve0 =
                        utils::convert_token_to_decimal(&log.data[0..32], &token0.decimals);
                    let token1: Token =
                        utils::get_last_token(tokens, &pair.token1_address);
                    let reserve1 =
                        utils::convert_token_to_decimal(&log.data[32..64], &token1.decimals);

                    // token_price
                    let token0_price = utils::get_token_price(reserve0.clone(), reserve1.clone());
                    let token1_price = utils::get_token_price(reserve1.clone(), reserve0.clone());

                    reserves.reserves.push(pcs::Reserve {
                        pair_address: pair.address,
                        reserve0: reserve0.to_string(),
                        reserve1: reserve1.to_string(),
                        log_ordinal: log.block_index as u64,
                        token0_price: token0_price.to_string(),
                        token1_price: token1_price.to_string(),
                    });
                }
            }
        }
    }

    return Ok(reserves);
}

#[substreams::handlers::store]
pub fn build_reserves_state(
    blk: substreams::pb::substreams::Clock,
    reserves: pcs::Reserves,
    pairs: store::StoreGet,
) {
    let timestamp_block_header: pb::eth::BlockHeader = blk.header.unwrap();
    let timestamp = timestamp_block_header.timestamp.unwrap();
    let timestamp_seconds = timestamp.seconds;

    let day_id: i64 = timestamp_seconds / 86400;
    let hour_id: i64 = timestamp_seconds / 3600;

    state::delete_prefix(0, &format!("pair_day:{}:", day_id - 1));
    state::delete_prefix(0, &format!("pair_hour:{}:", hour_id - 1));

    for reserve in reserves.reserves {
        match state::get_last(pairs_store_idx, &format!("pair:{}", reserve.pair_address)) {
            None => continue,
            Some(pair_bytes) => {
                let pair: pcs::Pair = proto::decode(&pair_bytes).unwrap();

                state::set(
                    reserve.log_ordinal as i64,
                    format!("price:{}:{}:token0", pair.address, pair.token0_address),
                    &Vec::from(reserve.token0_price),
                );
                state::set(
                    reserve.log_ordinal as i64,
                    format!("price:{}:{}:token1", pair.address, pair.token1_address),
                    &Vec::from(reserve.token1_price),
                );

                state_helper::set_many(
                    reserve.log_ordinal,
                    &vec![
                        format!(
                            "reserve:{}:{}:reserve0",
                            reserve.pair_address, pair.token0_address
                        ),
                        format!("pair_day:{}:{}:reserve0", day_id, pair.token0_address),
                        format!("pair_hour:{}:{}:reserve0", hour_id, pair.token0_address),
                    ],
                    &Vec::from(reserve.reserve0),
                );

                state_helper::set_many(
                    reserve.log_ordinal,
                    &vec![
                        format!(
                            "reserve:{}:{}:reserve1",
                            reserve.pair_address, pair.token1_address
                        ),
                        format!("pair_day:{}:{}:reserve1", day_id, pair.token1_address),
                        format!("pair_hour:{}:{}:reserve1", hour_id, pair.token1_address),
                    ],
                    &Vec::from(reserve.reserve1),
                )
            }
        }
    }
}

#[no_mangle]
pub extern "C" fn build_prices_state(
    block_ptr: *mut u8,
    block_len: usize,
    reserves_ptr: *mut u8,
    reserves_len: usize,
    pairs_store_idx: u32,
    reserves_store_idx: u32,
) {
    substreams::register_panic_hook();

    let block: pb::eth::Block = proto::decode_ptr(block_ptr, block_len).unwrap();
    let timestamp_block_header: pb::eth::BlockHeader = block.header.unwrap();
    let timestamp = timestamp_block_header.timestamp.unwrap();
    let timestamp_seconds = timestamp.seconds;

    let day_id: i64 = timestamp_seconds / 86400;
    let hour_id: i64 = timestamp_seconds / 3600;

    let reserves: pcs::Reserves = proto::decode_ptr(reserves_ptr, reserves_len).unwrap();

    state::delete_prefix(0, &format!("pair_day:{}:", day_id - 1));
    state::delete_prefix(0, &format!("pair_hour:{}:", hour_id - 1));
    state::delete_prefix(0, &format!("token_day:{}:", day_id - 1));

    for reserve in reserves.reserves {
        match state::get_last(pairs_store_idx, &format!("pair:{}", reserve.pair_address)) {
            None => continue,
            Some(pair_bytes) => {
                let pair: pcs::Pair = proto::decode(&pair_bytes).unwrap();

                let latest_usd_price: BigDecimal =
                    utils::compute_usd_price(&reserve, reserves_store_idx);

                if reserve.pair_address.eq(&utils::USDT_WBNB_PAIR)
                    || reserve.pair_address.eq(&utils::BUSD_WBNB_PAIR)
                {
                    state::set(
                        reserve.log_ordinal as i64,
                        format!("dprice:usd:bnb"),
                        &Vec::from(latest_usd_price.to_string()),
                    )
                }

                // sets:
                // * dprice:%s:bnb (tokenA)  - as contributed by any pair's sync to that token
                // * dprice:%s:usd (tokenA)  - same
                // * dreserve:%s:%s:bnb (pair, token)
                // * dreserve:%s:%s:usd (pair, token)
                // * dreserves:%s:bnb (pair)  - sum of both token's reserves
                // derived from:
                // * price:%s:%s (tokenA, tokenB)
                // * reserve:%s:%s (pair, tokenA)
                let usd_price_valid: bool = latest_usd_price.ne(&zero_big_decimal());

                let t0_derived_bnb_price = utils::find_bnb_price_per_token(
                    &reserve.log_ordinal,
                    pair.token0_address.as_str(),
                    pairs_store_idx,
                    reserves_store_idx,
                );

                let t1_derived_bnb_price = utils::find_bnb_price_per_token(
                    &reserve.log_ordinal,
                    pair.token1_address.as_str(),
                    pairs_store_idx,
                    reserves_store_idx,
                );

                let apply = |token_derived_bnb_price: Option<BigDecimal>,
                             token_addr: String,
                             reserve_amount: String|
                 -> BigDecimal {
                    if token_derived_bnb_price.is_none() {
                        return zero_big_decimal();
                    }

                    state::set(
                        reserve.log_ordinal.clone() as i64,
                        format!("dprice:{}:bnb", token_addr),
                        &Vec::from(token_derived_bnb_price.clone().unwrap().to_string()),
                    );
                    let reserve_in_bnb = BigDecimal::from_str(reserve_amount.as_str())
                        .unwrap()
                        .mul(token_derived_bnb_price.clone().unwrap());
                    state::set(
                        reserve.log_ordinal as i64,
                        format!("dreserve:{}:{}:bnb", reserve.pair_address, token_addr),
                        &Vec::from(reserve_in_bnb.clone().to_string()),
                    );

                    if usd_price_valid {
                        let derived_usd_price = token_derived_bnb_price
                            .unwrap()
                            .mul(latest_usd_price.clone());
                        state_helper::set_many(
                            reserve.log_ordinal,
                            &vec![
                                format!("dprice:{}:usd", token_addr),
                                format!("token_day:{}:dprice:{}:usd", day_id, token_addr),
                            ],
                            &Vec::from(derived_usd_price.to_string()),
                        );

                        let reserve_in_usd = reserve_in_bnb.clone().mul(latest_usd_price.clone());

                        state_helper::set_many(
                            reserve.log_ordinal,
                            &vec![
                                format!("dreserve:{}:{}:usd", reserve.pair_address, token_addr),
                                format!("pair_day:{}:dreserve:{}:usd", day_id, pair.token0_address),
                                format!("pair_day:{}:dreserve:{}:usd", day_id, pair.token1_address),
                                format!(
                                    "pair_hour:{}:dreserve:{}:usd",
                                    hour_id, pair.token0_address
                                ),
                                format!(
                                    "pair_hour:{}:dreserve:{}:usd",
                                    hour_id, pair.token1_address
                                ),
                            ],
                            &Vec::from(reserve_in_usd.to_string()),
                        );
                    }

                    return reserve_in_bnb;
                };

                let reserve0_bnb = apply(
                    t0_derived_bnb_price,
                    pair.token0_address.clone(),
                    reserve.reserve0.clone(),
                );
                let reserve1_bnb = apply(
                    t1_derived_bnb_price,
                    pair.token1_address.clone(),
                    reserve.reserve1.clone(),
                );

                let reserves_bnb_sum = reserve0_bnb.mul(reserve1_bnb);
                if reserves_bnb_sum.ne(&zero_big_decimal()) {
                    state::set(
                        reserve.log_ordinal as i64,
                        format!("dreserves:{}:bnb", reserve.pair_address),
                        &Vec::from(reserves_bnb_sum.to_string()),
                    );
                }
            }
        }
    }
}



pub extern "C" fn build_twap_transient_store(clock, prices_deltas) {
    let deltas: pcs::StoreDeltas;
    // TODO: flatten the deltas
    for delta in deltas.deltas {
	if delta.key.starts_with("dprice:") {
	    let key = delta.key.split(":");
	    
	    let token0 = delta.key.split(":")[1];
	    // FLATTEN to per block
	    state::set(0, "price:{:012}:{}", clock.number, token0);
	    // but then, how to compute the twap? we can't read
	    // the store here
	}
    }
    
    let del_prev_block = (clock.number - 100) / 100.0;
    state::delete_prefix("price:{:010}", del_prev_block)
}

pub extern "C" fn build_twap_from_dprice(clock, twap_price_store, twap_prices_deltas) {
    let deltas: pcs::StoreDeltas;
    // Assumes its flattened
    for delta in deltas.deltas {
	let key = delta.key.split(":");
	let block_num = key[1];
	let token = key[2];
	// loop through previous keys?

	let count = 0;
	let price_sum = 0.0;
	for (i = 0; i < 10 /* or whatever is parameterized for the number of blocks of twap */; i++) {
	    let price, found = state::get_last(twap_price_store, format!("price:{}:{}", block_num - i, token));
	    if found {
		count++;
		price_sum += price;
	    }
	}

	// avg = price_sum / count;
	state::set(0, format!("price:{}:{}", clock.number, token0), avg);
    }
}




#[no_mangle]
pub extern "C" fn map_mint_burn_swaps(
    block_ptr: *mut u8,
    block_len: usize,
    pairs_store_idx: u32,
    prices_store_idx: u32,
    tokens_store_idx: u32,
) {
    substreams::register_panic_hook();

    let blk: pb::eth::Block = proto::decode_ptr(block_ptr, block_len).unwrap();

    let mut events: pcs::Events = pcs::Events { events: vec![] };

    let mut burn_count: i32 = 0;
    let mut mint_count: i32 = 0;
    let mut swap_count: i32 = 0;

    for trx in blk.transaction_traces {
        let trx_id = address_pretty(trx.hash.as_slice());
        for call in trx.calls {
            if call.state_reverted {
                continue;
            }

            if call.logs.len() == 0 {
                continue;
            }

            let pair_addr = address_pretty(call.address.as_slice());

            let pair: pcs::Pair;
            match state::get_last(pairs_store_idx, &format!("pair:{}", pair_addr)) {
                None => continue,
                Some(pair_bytes) => pair = proto::decode(&pair_bytes).unwrap(),
            }

            let mut pcs_events: Vec<PcsEvent> = Vec::new();

            for log in call.logs {
                pcs_events.push(event::decode_event(log));
            }

            let mut base_event = pcs::Event {
                log_ordinal: 0,
                pair_address: pair_addr,
                token0: pair.token0_address.clone(),
                token1: pair.token1_address.clone(),
                transaction_id: trx_id.to_string(),
                timestamp: blk
                    .header
                    .as_ref()
                    .unwrap()
                    .timestamp
                    .as_ref()
                    .unwrap()
                    .seconds as u64,
                r#type: None,
            };

            if pcs_events.len() == 4 {
                let ev_tr1 = match pcs_events[0].event.as_ref().unwrap() {
                    Event::PairTransferEvent(pair_transfer_event) => Some(pair_transfer_event),
                    _ => None,
                };

                let ev_tr2 = match pcs_events[1].event.as_ref().unwrap() {
                    Event::PairTransferEvent(pair_transfer_event) => Some(pair_transfer_event),
                    _ => None,
                };

                match pcs_events[3].event.as_ref().unwrap() {
                    Event::PairMintEvent(pair_mint_event) => {
                        let mint_id = format!("{}-{}", trx_id, mint_count);
                        mint_count += 1;

                        event::process_mint(
                            mint_id.as_str(),
                            &mut base_event,
                            prices_store_idx,
                            &pair,
                            ev_tr1,
                            ev_tr2,
                            pair_mint_event,
                            utils::get_last_token(tokens_store_idx, pair.token0_address.as_str())
                                .decimals,
                            utils::get_last_token(tokens_store_idx, pair.token1_address.as_str())
                                .decimals,
                        )
                    }
                    Event::PairBurnEvent(pair_burn_event) => {
                        let burn_id = format!("{}-{}", trx_id, burn_count);
                        burn_count = burn_count + 1;

                        event::process_burn(
                            burn_id.as_str(),
                            &mut base_event,
                            prices_store_idx,
                            &pair,
                            ev_tr1,
                            ev_tr2,
                            pair_burn_event,
                            utils::get_last_token(tokens_store_idx, pair.token0_address.as_str())
                                .decimals,
                            utils::get_last_token(tokens_store_idx, pair.token1_address.as_str())
                                .decimals,
                        );
                    }
                    _ => {
                        log::info!("Error?! Events len is 4"); // fixme: should we panic here or just continue?
                        continue;
                    }
                }
            } else if pcs_events.len() == 3 {
                let ev_tr2 = match pcs_events[0].event.as_ref().unwrap() {
                    Event::PairTransferEvent(pair_transfer_event) => Some(pair_transfer_event),
                    _ => None,
                };

                match pcs_events[2].event.as_ref().unwrap() {
                    Event::PairMintEvent(pair_mint_event) => {
                        let mint_id = format!("{}-{}", trx_id, mint_count);
                        mint_count += 1;

                        event::process_mint(
                            mint_id.as_str(),
                            &mut base_event,
                            prices_store_idx,
                            &pair,
                            None,
                            ev_tr2,
                            pair_mint_event,
                            utils::get_last_token(tokens_store_idx, pair.token0_address.as_str())
                                .decimals,
                            utils::get_last_token(tokens_store_idx, pair.token1_address.as_str())
                                .decimals,
                        )
                    }
                    Event::PairBurnEvent(pair_burn_event) => {
                        let burn_id = format!("{}-{}", trx_id, burn_count);
                        burn_count += 1;

                        event::process_burn(
                            burn_id.as_str(),
                            &mut base_event,
                            prices_store_idx,
                            &pair,
                            None,
                            ev_tr2,
                            pair_burn_event,
                            utils::get_last_token(tokens_store_idx, pair.token0_address.as_str())
                                .decimals,
                            utils::get_last_token(tokens_store_idx, pair.token1_address.as_str())
                                .decimals,
                        );
                    }
                    _ => {
                        log::info!("Error?! Events len is 3"); // fixme: should we panic here or just continue?
                        continue;
                    }
                }
            } else if pcs_events.len() == 2 {
                match pcs_events[1].event.as_ref().unwrap() {
                    Event::PairSwapEvent(pair_swap_event) => {
                        let swap_id = format!("{}-{}", trx_id, swap_count);
                        swap_count += 1;

                        event::process_swap(
                            swap_id.as_str(),
                            &mut base_event,
                            prices_store_idx,
                            &pair,
                            Some(pair_swap_event),
                            address_pretty(trx.from.as_slice()),
                            utils::get_last_token(tokens_store_idx, &pair.token0_address).decimals,
                            utils::get_last_token(tokens_store_idx, &pair.token1_address).decimals,
                        );
                    }
                    _ => {
                        log::info!("Error?! Events len is 2"); // fixme: should we panic here or just continue?
                        continue;
                    }
                }
            } else if pcs_events.len() == 1 {
                match pcs_events[0].event.as_ref().unwrap() {
                    Event::PairTransferEvent(_) => {
                        log::debug!("Events len 1, PairTransferEvent");
                        continue;
                    } // do nothing
                    Event::PairApprovalEvent(_) => {
                        log::debug!("Events len 1, PairApprovalEvent");
                        continue;
                    } // do nothing
                    _ => panic!("unhandled event pattern, with 1 event"),
                };
            } else {
                panic!("unhandled event pattern with {} events", pcs_events.len());
            }

            events.events.push(base_event);
        }
    }

    substreams::output(events)
}

#[no_mangle]
pub extern "C" fn build_totals_state(
    block_ptr: *mut u8,
    block_len: usize,
    pairs_ptr: *mut u8,
    pairs_len: usize,
    events_ptr: *mut u8,
    events_len: usize,
) {
    substreams::register_panic_hook();

    let block: pb::eth::Block = proto::decode_ptr(block_ptr, block_len).unwrap();
    let timestamp_block_header: pb::eth::BlockHeader = block.header.unwrap();
    let timestamp = timestamp_block_header.timestamp.unwrap();
    let timestamp_seconds = timestamp.seconds;

    let day_id: i64 = timestamp_seconds / 86400;

    if events_len == 0 && pairs_len == 0 {
        return;
    }

    let events: pcs::Events = proto::decode_ptr(events_ptr, events_len).unwrap();
    let pairs: pcs::Pairs = proto::decode_ptr(pairs_ptr, pairs_len).unwrap();

    for pair in pairs.pairs {
        state::sum_int64(pair.log_ordinal as i64, "global:pair_count".to_string(), 1);
    }

    for event in events.events {
        state_helper::sum_int64_many(
            event.log_ordinal,
            &vec![
                format!("token:{}:transaction_count", event.token0),
                format!("token:{}:transaction_count", event.token1),
                format!("pair:{}:transaction_count", event.pair_address),
                format!("global_day:{}:transaction_count", day_id),
                format!("global:transaction_count"),
            ],
            1,
        );

        match event.r#type.unwrap() {
            Type::Swap(swap) => {
                if swap.amount_usd.is_empty() {
                    continue;
                }

                state_helper::sum_int64_many(
                    event.log_ordinal,
                    &vec![format!("pair:{}:swap_count", event.pair_address)],
                    1,
                );

                //todo: if we want to set the total transactions for global day we need a
                // key setter store to keep track of the latest computed(summed) values
            }
            Type::Burn(_) => state::sum_int64(
                event.log_ordinal as i64,
                format!("pair:{}:burn_count", event.pair_address),
                1,
            ),
            Type::Mint(_) => state::sum_int64(
                event.log_ordinal as i64,
                format!("pair:{}:mint_count", event.pair_address),
                1,
            ),
        }
    }
}

#[no_mangle]
pub extern "C" fn build_volumes_state(
    block_ptr: *mut u8,
    block_len: usize,
    events_ptr: *mut u8,
    events_len: usize,
) {
    substreams::register_panic_hook();

    let blk: pb::eth::Block = proto::decode_ptr(block_ptr, block_len).unwrap();
    let timestamp_block_header: pb::eth::BlockHeader = match blk.header {
        Some(block_header) => block_header,
        None => {
            log::info!("block id: {}", address_pretty(blk.hash.as_slice()));
            log::info!("block number: {}", blk.number.to_string());
            panic!("missing header")
        }
    };
    let timestamp = timestamp_block_header.timestamp.unwrap();
    let timestamp_seconds = timestamp.seconds;
    let day_id: i64 = timestamp_seconds / 86400;
    let hour_id: i64 = timestamp_seconds / 3600;

    if events_len == 0 {
        return;
    }

    let events: pcs::Events = proto::decode_ptr(events_ptr, events_len).unwrap();

    state::delete_prefix(0, &format!("pair_day:{}:", day_id - 1));
    state::delete_prefix(0, &format!("token_day:{}:", day_id - 1));
    state::delete_prefix(0, &format!("pair_hour:{}:", hour_id - 1));
    state::delete_prefix(0, &format!("global_day:{}", day_id - 1));

    for event in events.events {
        if event.r#type.is_some() {
            match event.r#type.unwrap() {
                Type::Mint(mint) => {
                    let amount_usd = BigDecimal::from_str(mint.amount_usd.as_str()).unwrap();
                    if amount_usd.eq(&zero_big_decimal()) {
                        continue;
                    }
                    state::sum_bigfloat(
                        event.log_ordinal as i64,
                        format!("global:liquidity_usd"),
                        &amount_usd,
                    );

                    state_helper::sum_bigfloat_many(
                        event.log_ordinal,
                        &vec![
                            format!("token:{}:liquidity", mint.to),
                            format!("pair:{}:total_supply", event.pair_address),
                        ],
                        &BigDecimal::from_str(mint.liquidity.as_str()).unwrap(),
                    );
                }
                Type::Burn(burn) => {
                    let amount_usd = BigDecimal::from_str(burn.amount_usd.as_str()).unwrap();
                    if amount_usd.eq(&zero_big_decimal()) {
                        continue;
                    }
                    state::sum_bigfloat(
                        event.log_ordinal as i64,
                        format!("global:liquidity_usd"),
                        &amount_usd.neg(),
                    );

                    state_helper::sum_bigfloat_many(
                        event.log_ordinal,
                        &vec![
                            format!("token:{}:liquidity", burn.to),
                            format!("pair:{}:total_supply", event.pair_address),
                        ],
                        &BigDecimal::from_str(burn.liquidity.as_str()).unwrap().neg(),
                    );
                }
                Type::Swap(swap) => {
                    if swap.amount_usd.is_empty() {
                        continue;
                    }
                    let amount_usd = BigDecimal::from_str(swap.amount_usd.as_str()).unwrap();
                    if amount_usd.eq(&zero_big_decimal()) {
                        continue;
                    }
                    let amount_bnb = BigDecimal::from_str(swap.amount_bnb.as_str()).unwrap();

                    let amount_0_total: BigDecimal =
                        utils::compute_amount_total(swap.amount0_out, swap.amount0_in);
                    let amount_1_total: BigDecimal =
                        utils::compute_amount_total(swap.amount1_out, swap.amount1_in);

                    state_helper::sum_bigfloat_many(
                        event.log_ordinal,
                        &vec![
                            format!("pair:{}:usd", event.pair_address),
                            format!("pair_day:{}:{}:usd", day_id, event.pair_address),
                            format!("pair_hour:{}:{}:usd", hour_id, event.pair_address),
                            format!("token_day:{}:{}:usd", day_id, event.token0),
                            format!("token_day:{}:{}:usd", day_id, event.token1),
                            format!("global:usd"),
                            format!("global_day:{}:usd", day_id),
                        ],
                        &amount_usd,
                    );

                    state_helper::sum_bigfloat_many(
                        event.log_ordinal,
                        &vec![format!("global:bnb"), format!("global_day:{}:bnb", day_id)],
                        &amount_bnb,
                    );

                    state_helper::sum_bigfloat_many(
                        event.log_ordinal,
                        &vec![
                            format!("pair:{}:token0", event.pair_address),
                            format!("pair_day:{}:{}:token0", day_id, event.pair_address),
                            format!("pair_hour:{}:{}:token0", day_id, event.pair_address),
                        ],
                        &amount_0_total,
                    );

                    state_helper::sum_bigfloat_many(
                        event.log_ordinal,
                        &vec![
                            format!("pair:{}:token1", event.pair_address),
                            format!("pair_day:{}:{}:token1", day_id, event.pair_address),
                            format!("pair_hour:{}:{}:token1", day_id, event.pair_address),
                        ],
                        &amount_1_total,
                    );

                    state::sum_bigfloat(
                        event.log_ordinal as i64,
                        format!("token:{}:trade", event.token0),
                        &BigDecimal::from_str(swap.trade_volume0.as_str()).unwrap(),
                    );
                    state::sum_bigfloat(
                        event.log_ordinal as i64,
                        format!("token:{}:trade", event.token1),
                        &BigDecimal::from_str(swap.trade_volume1.as_str()).unwrap(),
                    );
                    state::sum_bigfloat(
                        event.log_ordinal as i64,
                        format!("token:{}:trade_usd", event.token0),
                        &BigDecimal::from_str(swap.trade_volume_usd0.as_str()).unwrap(),
                    );
                    state::sum_bigfloat(
                        event.log_ordinal as i64,
                        format!("token:{}:trade_usd", event.token1),
                        &BigDecimal::from_str(swap.trade_volume_usd1.as_str()).unwrap(),
                    );

                    //todo: token[0,1]Day.dailyVolumeToken, tokenDay[0,1].dailyVolumeBnb ? what about these
                }
            }
        }
    }
}

// todo: create pcs-token proto
#[no_mangle]
pub extern "C" fn build_pcs_token_state(pairs_ptr: *mut u8, pairs_len: usize, tokens_idx: u32) {
    substreams::register_panic_hook();

    let pairs: pcs::Pairs = proto::decode_ptr(pairs_ptr, pairs_len).unwrap();

    let mut token0_retry: bool = false;
    let mut token0: Token = Token {
        address: "".to_string(),
        name: "".to_string(),
        symbol: "".to_string(),
        decimals: 0,
    };
    let mut token1_retry: bool = false;
    let mut token1: Token = Token {
        address: "".to_string(),
        name: "".to_string(),
        symbol: "".to_string(),
        decimals: 0,
    };

    for pair in pairs.pairs {
        let token0_option_from_store: Option<Vec<u8>> =
            state::get_last(tokens_idx, &format!("token:{}", pair.token0_address));
        if token0_option_from_store.is_none() {
            log::info!(
                "token {} is not in the store, retrying rpc calls",
                pair.token0_address,
            );
            let token0_option = rpc::retry_rpc_calls(&pair.token0_address);
            if token0_option.is_none() {
                continue; // skip to next execution, we don't have a valid token
            }

            token0 = token0_option.unwrap();

            token0_retry = true;
            log::info!(
                "successfully found token {} after rpc calls",
                pair.token0_address
            );
        }

        if !token0_retry { // didn't need to retry as we have the token in the store
            token0 = proto::decode(&token0_option_from_store.unwrap()).unwrap();
        }

        state::set_if_not_exists(
            pair.log_ordinal as i64,
            format!("token:{}", token0.address),
            &proto::encode(&token0).unwrap(),
        );

        let token1_option_from_store: Option<Vec<u8>> =
            state::get_last(tokens_idx, &format!("token:{}", pair.token1_address));
        if token1_option_from_store.is_none() {
            log::info!(
                "token {} is not in the store, retrying rpc calls",
                pair.token1_address
            );
            let token1_option = rpc::retry_rpc_calls(&pair.token1_address);
            if token1_option.is_none() {
                continue; // skip to next execution, we don't have a valid token
            }

            token1 = token1_option.unwrap();

            token1_retry = true;
            log::info!(
                "successfully found token {} after rpc calls",
                pair.token1_address
            );
        }

        if !token1_retry { // didn't need to retry as we have the token in the store
            token1 = proto::decode(&token1_option_from_store.unwrap()).unwrap();
        }

        state::set_if_not_exists(
            pair.log_ordinal as i64,
            format!("token:{}", token1.address),
            &proto::encode(&token1).unwrap(),
        );
    }
}

#[no_mangle]
pub extern "C" fn map_to_database(
    block_ptr: *mut u8,
    block_len: usize,
    pcs_tokens_deltas_ptr: *mut u8,
    pcs_tokens_deltas_len: usize,
    pairs_deltas_ptr: *mut u8,
    pairs_deltas_len: usize,
    totals_deltas_ptr: *mut u8,
    totals_deltas_len: usize,
    volumes_deltas_ptr: *mut u8,
    volumes_deltas_len: usize,
    reserves_deltas_ptr: *mut u8,
    reserves_deltas_len: usize,
    events_ptr: *mut u8,
    events_len: usize,
    tokens_idx: u32,
) {
    substreams::register_panic_hook();

    let block: pb::eth::Block = proto::decode_ptr(block_ptr, block_len).unwrap();
    log::info!("block {:?}:{}", block_ptr, block_len);

    let pcs_token_deltas: substreams::pb::substreams::StoreDeltas =
        proto::decode_ptr(pcs_tokens_deltas_ptr, pcs_tokens_deltas_len).unwrap();

    let pair_deltas: substreams::pb::substreams::StoreDeltas =
        proto::decode_ptr(pairs_deltas_ptr, pairs_deltas_len).unwrap();

    log::info!(
        "map_to_database: pairs deltas:{} {}",
        pcs_tokens_deltas_len,
        pair_deltas.deltas.len()
    );

    let totals_deltas: substreams::pb::substreams::StoreDeltas =
        proto::decode_ptr(totals_deltas_ptr, totals_deltas_len).unwrap();

    let volumes_deltas: substreams::pb::substreams::StoreDeltas =
        proto::decode_ptr(volumes_deltas_ptr, volumes_deltas_len).unwrap();

    let reserves_deltas: substreams::pb::substreams::StoreDeltas =
        proto::decode_ptr(reserves_deltas_ptr, reserves_deltas_len).unwrap();

    let events: pcs::Events = proto::decode_ptr(events_ptr, events_len).unwrap();

    let changes = db::process(
        &block,
        pair_deltas,
        pcs_token_deltas,
        totals_deltas,
        volumes_deltas,
        reserves_deltas,
        events,
        tokens_idx,
    );

    substreams::output(changes);
}<|MERGE_RESOLUTION|>--- conflicted
+++ resolved
@@ -5,11 +5,7 @@
 
 use bigdecimal::BigDecimal;
 use hex;
-<<<<<<< HEAD
-use substreams::{log, proto, state, Error, store};
-=======
-use substreams::{log, proto, store};
->>>>>>> 3ce6381e
+use substreams::{log, proto, Error, store};
 
 use eth::{address_decode, address_pretty, decode_string, decode_uint32};
 
