extern crate core;

use std::ops::{Add, Mul};
use std::str::FromStr;

use bigdecimal::BigDecimal;
use hex;
use substreams::{log, proto, state};

use eth::{address_pretty, decode_string, decode_uint32};

use crate::event::pcs_event::Event;
use crate::event::{PcsEvent, Wrapper};
use crate::pb::pcs;
use crate::pcs::event::Type;
use crate::utils::zero_big_decimal;

mod db;
mod eth;
mod event;
mod pb;
mod rpc;
mod utils;

#[no_mangle]
pub extern "C" fn map_pairs(block_ptr: *mut u8, block_len: usize) {
    substreams::register_panic_hook();

    let blk: pb::eth::Block = proto::decode_ptr(block_ptr, block_len).unwrap();
    let mut pairs = pb::pcs::Pairs { pairs: vec![] };

    log::println(format!(
        "transaction traces count: {}, len: {}",
        blk.transaction_traces.len(),
        block_len
    ));

    for trx in blk.transaction_traces {
        /* PCS Factory address */
        //0xbcfccbde45ce874adcb698cc183debcf17952812
        if hex::encode(&trx.to) != "ca143ce32fe78f1f7019d7d551a6402fc5350c73" {
            continue;
        }

        for log in trx.receipt.unwrap().logs {
            let sig = hex::encode(&log.topics[0]);

            if !event::is_pair_created_event(sig.as_str()) {
                continue;
            }

            pairs.pairs.push(pb::pcs::Pair {
                address: address_pretty(&log.data[12..32]),
                token0_address: address_pretty(&log.topics[1][12..]),
                token1_address: address_pretty(&log.topics[2][12..]),
                creation_transaction_id: address_pretty(&trx.hash),
                block_num: blk.number,
                log_ordinal: log.block_index as u64,
            })
        }
    }

    if pairs.pairs.len() != 0 {
        substreams::output(pairs);
    }
}

#[no_mangle]
pub extern "C" fn build_pairs_state(pairs_ptr: *mut u8, pairs_len: usize) {
    substreams::register_panic_hook();

    let pairs: pb::pcs::Pairs = proto::decode_ptr(pairs_ptr, pairs_len).unwrap();

    for pair in pairs.pairs {
        state::set(
            pair.log_ordinal as i64,
            format!("pair:{}", pair.address),
            proto::encode(&pair).unwrap(),
        );
        state::set(
            pair.log_ordinal as i64,
            format!(
                "tokens:{}",
                utils::generate_tokens_key(
                    pair.token0_address.as_str(),
                    pair.token1_address.as_str(),
                )
            ),
            Vec::from(pair.address),
        )
    }
}

#[no_mangle]
pub extern "C" fn map_reserves(
    block_ptr: *mut u8,
    block_len: usize,
    pairs_store_idx: u32,
    tokens_store_idx: u32,
) {
    substreams::register_panic_hook();

    let blk: pb::eth::Block = proto::decode_ptr(block_ptr, block_len).unwrap();

    let mut reserves = pb::pcs::Reserves { reserves: vec![] };

    for trx in blk.transaction_traces {
        for log in trx.receipt.unwrap().logs {
            let addr = address_pretty(&log.address);
            match state::get_last(pairs_store_idx, format!("pair:{}", addr)) {
                None => continue,
                Some(pair_bytes) => {
                    let sig = hex::encode(&log.topics[0]);

                    if !event::is_pair_sync_event(sig.as_str()) {
                        continue;
                    }

                    // Unmarshall pair
                    let pair: pb::pcs::Pair = proto::decode(pair_bytes).unwrap();

                    // reserve
                    let token0: pb::tokens::Token =
                        utils::get_last_token(tokens_store_idx, &pair.token0_address);
                    let reserve0 =
                        utils::convert_token_to_decimal(&log.data[0..32], &token0.decimals);
                    let token1: pb::tokens::Token =
                        utils::get_last_token(tokens_store_idx, &pair.token1_address);
                    let reserve1 =
                        utils::convert_token_to_decimal(&log.data[32..64], &token1.decimals);

                    // token_price
                    let token0_price = utils::get_token_price(reserve0.clone(), reserve1.clone());
                    let token1_price = utils::get_token_price(reserve1.clone(), reserve0.clone());

                    reserves.reserves.push(pb::pcs::Reserve {
                        pair_address: pair.address,
                        reserve0: reserve0.to_string(),
                        reserve1: reserve1.to_string(), // need to trim leading zeros
                        log_ordinal: log.block_index as u64,
                        token0_price: token0_price.to_string(),
                        token1_price: token1_price.to_string(),
                    });
                }
            }
        }
    }
    if reserves.reserves.len() != 0 {
        substreams::output(reserves)
    }
}

#[no_mangle]
pub extern "C" fn build_reserves_state(
    reserves_ptr: *mut u8,
    reserves_len: usize,
    pairs_store_idx: u32,
) {
    substreams::register_panic_hook();

    let reserves: pb::pcs::Reserves = proto::decode_ptr(reserves_ptr, reserves_len).unwrap();

    for reserve in reserves.reserves {
        match state::get_last(pairs_store_idx, format!("pair:{}", reserve.pair_address)) {
            None => continue,
            Some(pair_bytes) => {
                let pair: pb::pcs::Pair = proto::decode(pair_bytes).unwrap();

                state::set(
                    reserve.log_ordinal as i64,
                    format!("price:{}:{}", pair.token0_address, pair.token1_address),
                    Vec::from(reserve.token0_price),
                );
                state::set(
                    reserve.log_ordinal as i64,
                    format!("price:{}:{}", pair.token1_address, pair.token0_address),
                    Vec::from(reserve.token1_price),
                );
                state::set(
                    reserve.log_ordinal as i64,
                    format!("reserve:{}:{}", reserve.pair_address, pair.token0_address),
                    Vec::from(reserve.reserve0),
                );
                state::set(
                    reserve.log_ordinal as i64,
                    format!("reserve:{}:{}", reserve.pair_address, pair.token1_address),
                    Vec::from(reserve.reserve1),
                );
            }
        }
    }
}

#[no_mangle]
pub extern "C" fn build_prices_state(
    reserves_ptr: *mut u8,
    reserves_len: usize,
    pairs_store_idx: u32,
    reserves_store_idx: u32,
) {
    substreams::register_panic_hook();

    let reserves: pb::pcs::Reserves = proto::decode_ptr(reserves_ptr, reserves_len).unwrap();

    for reserve in reserves.reserves {
        match state::get_last(pairs_store_idx, format!("pair:{}", reserve.pair_address)) {
            None => continue,
            Some(pair_bytes) => {
                let pair: pb::pcs::Pair = proto::decode(pair_bytes).unwrap();

                let latest_usd_price: BigDecimal =
                    utils::compute_usd_price(&reserve, reserves_store_idx);

                if reserve.pair_address.eq(&utils::USDT_WBNB_PAIR)
                    || reserve.pair_address.eq(&utils::BUSD_WBNB_PAIR)
                {
                    state::set(
                        reserve.log_ordinal as i64,
                        format!("dprice:usd:bnb"),
                        Vec::from(latest_usd_price.to_string()),
                    )
                }

                // sets:
                // * dprice:%s:bnb (tokenA)  - as contributed by any pair's sync to that token
                // * dprice:%s:usd (tokenA)  - same
                // * dreserve:%s:%s:bnb (pair, token)
                // * dreserve:%s:%s:usd (pair, token)
                // * dreserves:%s:bnb (pair)  - sum of both token's reserves
                // derived from:
                // * price:%s:%s (tokenA, tokenB)
                // * reserve:%s:%s (pair, tokenA)
                let usd_price_valid: bool = latest_usd_price.ne(&utils::zero_big_decimal());

                let t0_derived_bnb_price = utils::find_bnb_price_per_token(
                    &reserve.log_ordinal,
                    pair.token0_address.as_str(),
                    pairs_store_idx,
                    reserves_store_idx,
                );

                let t1_derived_bnb_price = utils::find_bnb_price_per_token(
                    &reserve.log_ordinal,
                    pair.token1_address.as_str(),
                    pairs_store_idx,
                    reserves_store_idx,
                );

                let apply = |token_derived_bnb_price: Option<BigDecimal>,
                             token_addr: String,
                             reserve_amount: String|
                 -> BigDecimal {
                    if token_derived_bnb_price.is_none() {
                        return utils::zero_big_decimal();
                    }

                    state::set(
                        reserve.log_ordinal.clone() as i64,
                        format!("dprice:{}:bnb", token_addr),
                        Vec::from(token_derived_bnb_price.clone().unwrap().to_string()),
                    );
                    let reserve_in_bnb = BigDecimal::from_str(reserve_amount.as_str())
                        .unwrap()
                        .mul(token_derived_bnb_price.clone().unwrap());
                    state::set(
                        reserve.log_ordinal.clone() as i64,
                        format!("dreserve:{}:{}:bnb", reserve.pair_address, token_addr),
                        Vec::from(reserve_in_bnb.clone().to_string()),
                    );

                    if usd_price_valid {
                        let derived_usd_price = token_derived_bnb_price
                            .unwrap()
                            .mul(latest_usd_price.clone());
                        state::set(
                            reserve.log_ordinal.clone() as i64,
                            format!("dprice:{}:usd", token_addr),
                            Vec::from(derived_usd_price.to_string()),
                        );
                        let reserve_in_usd = reserve_in_bnb.clone().mul(latest_usd_price.clone());
                        state::set(
                            reserve.log_ordinal.clone() as i64,
                            format!("dreserve:{}:{}:usd", reserve.pair_address, token_addr),
                            Vec::from(reserve_in_usd.to_string()),
                        );
                    }

                    return reserve_in_bnb;
                };

                let reserve0_bnb = apply(
                    t0_derived_bnb_price,
                    pair.token0_address.clone(),
                    reserve.reserve0.clone(),
                );
                let reserve1_bnb = apply(
                    t1_derived_bnb_price,
                    pair.token1_address.clone(),
                    reserve.reserve1.clone(),
                );

                let reserves_bnb_sum = reserve0_bnb.mul(reserve1_bnb);
                if reserves_bnb_sum.ne(&utils::zero_big_decimal()) {
                    state::set(
                        reserve.log_ordinal as i64,
                        format!("dreserves:{}:bnb", reserve.pair_address),
                        Vec::from(reserves_bnb_sum.to_string()),
                    );
                }
            }
        }
    }
}

#[no_mangle]
pub extern "C" fn map_mint_burn_swaps(
    block_ptr: *mut u8,
    block_len: usize,
    pairs_store_idx: u32,
    prices_store_idx: u32,
    tokens_store_idx: u32,
) {
    substreams::register_panic_hook();

    let blk: pb::eth::Block = proto::decode_ptr(block_ptr, block_len).unwrap();

    let mut events: pb::pcs::Events = pb::pcs::Events { events: vec![] };

    let mut burn_count: i32 = 0;
    let mut mint_count: i32 = 0;
    let mut swap_count: i32 = 0;

    for trx in blk.transaction_traces {
        let trx_id = eth::address_pretty(trx.hash.as_slice());
        for call in trx.calls {
            if call.state_reverted {
                continue;
            }

            if call.logs.len() == 0 {
                continue;
            }

            let pair_addr = eth::address_pretty(call.address.as_slice());

            let pair: pcs::Pair;
            match state::get_last(pairs_store_idx, format!("pair:{}", pair_addr)) {
                None => continue,
                Some(pair_bytes) => pair = proto::decode(pair_bytes).unwrap(),
            }

            let mut pcs_events: Vec<PcsEvent> = Vec::new();

            for log in call.logs {
                pcs_events.push(event::decode_event(log));
            }

            let mut base_event = pcs::Event {
                log_ordinal: 0,
                pair_address: pair_addr,
                token0: pair.token0_address.clone(),
                token1: pair.token1_address.clone(),
                transaction_id: trx_id.to_string(),
                timestamp: blk
                    .header
                    .as_ref()
                    .unwrap()
                    .timestamp
                    .as_ref()
                    .unwrap()
                    .seconds as u64,
                r#type: None,
            };
            if pcs_events.len() == 4 {
                let ev_tr1 = match pcs_events[0].event.as_ref().unwrap() {
                    Event::PairTransferEvent(pair_transfer_event) => Some(pair_transfer_event),
                    _ => None,
                };

                let ev_tr2 = match pcs_events[1].event.as_ref().unwrap() {
                    Event::PairTransferEvent(pair_transfer_event) => Some(pair_transfer_event),
                    _ => None,
                };

                match pcs_events[3].event.as_ref().unwrap() {
                    Event::PairMintEvent(pair_mint_event) => {
                        let mint_id = format!("{}-{}", trx_id, mint_count);
                        mint_count += 1;

                        event::process_mint(
                            mint_id.as_str(),
                            &mut base_event,
                            prices_store_idx,
                            &pair,
                            ev_tr1,
                            ev_tr2,
                            pair_mint_event,
                            utils::get_last_token(tokens_store_idx, pair.token0_address.as_str())
                                .decimals,
                            utils::get_last_token(tokens_store_idx, pair.token1_address.as_str())
                                .decimals,
                        )
                    }
                    Event::PairBurnEvent(pair_burn_event) => {
                        let burn_id = format!("{}-{}", trx_id, burn_count);
                        burn_count = burn_count + 1;

                        event::process_burn(
                            burn_id.as_str(),
                            &mut base_event,
                            prices_store_idx,
                            &pair,
                            ev_tr1,
                            ev_tr2,
                            pair_burn_event,
                            utils::get_last_token(tokens_store_idx, pair.token0_address.as_str())
                                .decimals,
                            utils::get_last_token(tokens_store_idx, pair.token1_address.as_str())
                                .decimals,
                        );
                    }
                    _ => log::println(format!("Error?! Events len is 4")), // fixme: maybe panic with a different message, not sure if this is good.
                }
            } else if pcs_events.len() == 3 {
                let ev_tr2 = match pcs_events[0].event.as_ref().unwrap() {
                    Event::PairTransferEvent(pair_transfer_event) => Some(pair_transfer_event),
                    _ => None,
                };

                match pcs_events[2].event.as_ref().unwrap() {
                    Event::PairMintEvent(pair_mint_event) => {
                        let mint_id = format!("{}-{}", trx_id, mint_count);
                        mint_count += 1;

                        event::process_mint(
                            mint_id.as_str(),
                            &mut base_event,
                            prices_store_idx,
                            &pair,
                            None,
                            ev_tr2,
                            pair_mint_event,
                            utils::get_last_token(tokens_store_idx, pair.token0_address.as_str())
                                .decimals,
                            utils::get_last_token(tokens_store_idx, pair.token1_address.as_str())
                                .decimals,
                        )
                    }
                    Event::PairBurnEvent(pair_burn_event) => {
                        let burn_id = format!("{}-{}", trx_id, burn_count);
                        burn_count += 1;

                        event::process_burn(
                            burn_id.as_str(),
                            &mut base_event,
                            prices_store_idx,
                            &pair,
                            None,
                            ev_tr2,
                            pair_burn_event,
                            utils::get_last_token(tokens_store_idx, pair.token0_address.as_str())
                                .decimals,
                            utils::get_last_token(tokens_store_idx, pair.token1_address.as_str())
                                .decimals,
                        );
                    }
                    _ => log::println(format!("Error?! Events len is 3")), // fixme: maybe panic with a different message
                }
            } else if pcs_events.len() == 2 {
                match pcs_events[1].event.as_ref().unwrap() {
                    Event::PairSwapEvent(pair_swap_event) => {
                        let swap_id = format!("{}-{}", trx_id, swap_count);
                        swap_count += 1;

                        event::process_swap(
                            swap_id.as_str(),
                            &mut base_event,
                            prices_store_idx,
                            &pair,
                            Some(pair_swap_event),
                            eth::address_pretty(trx.from.as_slice()),
                            utils::get_last_token(tokens_store_idx, &pair.token0_address).decimals,
                            utils::get_last_token(tokens_store_idx, &pair.token1_address).decimals,
                        );
                    }
                    _ => log::println(format!("Error?! Events len is 2")),
                }
            } else if pcs_events.len() == 1 {
                match pcs_events[0].event.as_ref().unwrap() {
                    Event::PairTransferEvent(_) => {
                        log::println("Events len 1, PairTransferEvent".to_string())
                    } // do nothing
                    Event::PairApprovalEvent(_) => {
                        log::println("Events len 1, PairApprovalEvent".to_string())
                    } // do nothing
                    _ => panic!("unhandled event pattern, with 1 event"),
                };
            } else {
                panic!("unhandled event pattern with {} events", pcs_events.len());
            }

            events.events.push(base_event);
        }
    }

    substreams::output(events)
}

#[no_mangle]
pub extern "C" fn build_totals_state(
    pairs_ptr: *mut u8,
    pairs_len: usize,
    events_ptr: *mut u8,
    events_len: usize,
) {
    substreams::register_panic_hook();

    if events_len == 0 && pairs_len == 0 {
        return;
    }

    let events: pb::pcs::Events = proto::decode_ptr(events_ptr, events_len).unwrap();
    let pairs: pb::pcs::Pairs = proto::decode_ptr(pairs_ptr, pairs_len).unwrap();

    let mut all_pairs_and_events: Vec<Wrapper> = Vec::new();

    for pair in pairs.pairs {
        all_pairs_and_events.push(Wrapper::Pair(pair));
    }

    for event in events.events {
        all_pairs_and_events.push(Wrapper::Event(event));
    }

    all_pairs_and_events.sort_by(|a, b| utils::get_ordinal(a).cmp(&utils::get_ordinal(b)));

    for el in all_pairs_and_events {
        match el {
            Wrapper::Event(event) => match event.r#type.unwrap() {
                Type::Swap(_) => state::sum_int64(
                    event.log_ordinal as i64,
                    format!("pair:{}:swaps", event.pair_address),
                    1,
                ),
                Type::Burn(_) => state::sum_int64(
                    event.log_ordinal as i64,
                    format!("pair:{}:burns", event.pair_address),
                    1,
                ),
                Type::Mint(_) => state::sum_int64(
                    event.log_ordinal as i64,
                    format!("pair:{}:mints", event.pair_address),
                    1,
                ),
            },
            Wrapper::Pair(pair) => state::sum_int64(
                pair.log_ordinal as i64,
                "pancake_factory:pairs".to_string(),
                1,
            ),
        }
    }
}

#[no_mangle]
pub extern "C" fn build_volumes_state(
    block_ptr: *mut u8,
    block_len: usize,
    events_ptr: *mut u8,
    events_len: usize,
) {
    substreams::register_panic_hook();

    let blk: pb::eth::Block = proto::decode_ptr(block_ptr, block_len).unwrap();
    let timestamp_block_header: pb::eth::BlockHeader = blk.header.unwrap();
    let timestamp = timestamp_block_header.timestamp.unwrap();
    let timestamp_seconds = timestamp.seconds;
    let day_id: i64 = timestamp_seconds / 86400;

    if events_len == 0 {
        return;
    }

    let events: pb::pcs::Events = proto::decode_ptr(events_ptr, events_len).unwrap();

    for event in events.events {
        if event.r#type.is_some() {
            match event.r#type.unwrap() {
                Type::Swap(swap) => {
                    if swap.amount_usd.is_empty() {
                        continue;
                    }

                    let amount_usd = BigDecimal::from_str(swap.amount_usd.as_str()).unwrap();
                    if amount_usd.eq(&zero_big_decimal()) {
                        continue;
                    }

                    let volume_usd: BigDecimal =
                        BigDecimal::from_str(swap.amount_usd.as_str()).unwrap();
                    let amount_0_total: BigDecimal =
                        utils::compute_amount_total(swap.amount0_out, swap.amount0_in);
                    let amount_1_total: BigDecimal =
                        utils::compute_amount_total(swap.amount1_out, swap.amount1_in);

                    state::sum_bigfloat(
                        event.log_ordinal as i64,
                        format!("pair:day_amount_usd:{}:{}", day_id, event.pair_address),
                        amount_usd.clone(),
                    );
                    state::sum_bigfloat(
                        event.log_ordinal as i64,
                        format!("pair:volume_usd:{}", event.pair_address),
                        volume_usd,
                    );
                    state::sum_bigfloat(
                        event.log_ordinal as i64,
                        format!("pair:volume_token0:{}", event.pair_address),
                        amount_0_total,
                    );
                    state::sum_bigfloat(
                        event.log_ordinal as i64,
                        format!("pair:volume_token1:{}", event.pair_address),
                        amount_1_total,
                    );
                    state::sum_int64(
                        event.log_ordinal as i64,
                        format!("pair:total_transactions"),
                        1,
                    );

                    state::sum_bigfloat(
                        event.log_ordinal as i64,
                        format!("token:day_amount_usd:{}:{}", day_id, event.token0),
                        amount_usd.clone(),
                    );
                    state::sum_bigfloat(
                        event.log_ordinal as i64,
                        format!("token:day_amount_usd:{}:{}", day_id, event.token1),
                        amount_usd,
                    );
                    state::sum_bigfloat(
                        event.log_ordinal as i64,
                        format!("token:trade_volume:{}", event.token0),
                        BigDecimal::from_str(swap.trade_volume0.as_str()).unwrap(),
                    );
                    state::sum_bigfloat(
                        event.log_ordinal as i64,
                        format!("token:trade_volume:{}", event.token1),
                        BigDecimal::from_str(swap.trade_volume1.as_str()).unwrap(),
                    );
                    state::sum_bigfloat(
                        event.log_ordinal as i64,
                        format!("token:trade_volume_usd:{}", event.token0),
                        BigDecimal::from_str(swap.trade_volume_usd0.as_str()).unwrap(),
                    );
                    state::sum_bigfloat(
                        event.log_ordinal as i64,
                        format!("token:trade_volume_usd:{}", event.token1),
                        BigDecimal::from_str(swap.trade_volume_usd1.as_str()).unwrap(),
                    );
                    state::sum_int64(
                        event.log_ordinal as i64,
                        format!("token:total_transactions:{}", event.token0),
                        1,
                    );
                    state::sum_int64(
                        event.log_ordinal as i64,
                        format!("token:total_transactions:{}", event.token1),
                        1,
                    );

                    state::sum_bigfloat(
                        event.log_ordinal as i64,
                        "pancake_factory:total_volume_usd".to_string(),
                        BigDecimal::from_str(swap.amount_usd.as_str()).unwrap(),
                    );
                    state::sum_bigfloat(
                        event.log_ordinal as i64,
                        "pancake_factory:total_volume_bnb".to_string(),
                        BigDecimal::from_str(swap.amount_bnb.as_str()).unwrap(),
                    );
                    state::sum_int64(
                        event.log_ordinal as i64,
                        "pancake:total_transactions".to_string(),
                        1,
                    )
                }
                _ => continue,
            }
        }
    }
}

#[no_mangle]
pub extern "C" fn map_to_database(
    block_ptr: *mut u8,
    block_len: usize,
    tokens_deltas_ptr: *mut u8,
    tokens_deltas_len: usize,
    pairs_deltas_ptr: *mut u8,
    pairs_deltas_len: usize,
    totals_deltas_ptr: *mut u8,
    totals_deltas_len: usize,
    volumes_deltas_ptr: *mut u8,
    volumes_deltas_len: usize,
    reserves_ptr: *mut u8,
    reserves_len: usize,
    events_ptr: *mut u8,
    events_len: usize,
    tokens_idx: u32,
) {
    substreams::register_panic_hook();

    let block: pb::eth::Block = proto::decode_ptr(block_ptr, block_len).unwrap();

    let token_deltas: substreams::pb::substreams::StoreDeltas =
        proto::decode_ptr(tokens_deltas_ptr, tokens_deltas_len).unwrap();

    let pair_deltas: substreams::pb::substreams::StoreDeltas =
        proto::decode_ptr(pairs_deltas_ptr, pairs_deltas_len).unwrap();

    let totals_deltas: substreams::pb::substreams::StoreDeltas =
        proto::decode_ptr(totals_deltas_ptr, totals_deltas_len).unwrap();

    let volumes_deltas: substreams::pb::substreams::StoreDeltas =
        proto::decode_ptr(volumes_deltas_ptr, volumes_deltas_len).unwrap();

    let reserves: pb::pcs::Reserves = proto::decode_ptr(reserves_ptr, reserves_len).unwrap();

    let events: pb::pcs::Events = proto::decode_ptr(events_ptr, events_len).unwrap();

    let changes = db::process(
        &block,
        pair_deltas,
        token_deltas,
        totals_deltas,
        volumes_deltas,
        reserves,
        events,
        tokens_idx,
    );

    //todo: call join_sort_deltas
    //todo: loop all NameDeltas in a single loop with a huge match statements

    //
    //
    // for pair_delta in pair_deltas.deltas {
    // }
    //
    // for delta in total_deltas {
    //     if startwith(delta.key:"pairs") {
    //         // // TODO: should we do on client side or create a new store ??
    //         // database_changes.table_changes.push(TableChange {
    //         //     table: "pancake_factory".to_string(),
    //         //     pk: "0xcA143Ce32Fe78f1f7019d7d551a6402fC5350c73".to_string(),
    //         //     operation: Operation::Update as i32,
    //         //     fields: vec![
    //         //         Field {
    //         //             key: "total_pairs".to_string(),
    //         //             new_value: "10".to_string(),
    //         //             old_value: "11".to_string()
    //         //         }
    //         //     ]
    //         // });
    //     }
    // }
    //
    //
    //
    // }

    // for reserve in reserves.reserves {
    //     log::println(format!(
    //         "Reserve: {} {} {} {}",
    //         reserve.pair_address, reserve.log_ordinal, reserve.reserve0, reserve.reserve1
    //     ));
    // }

    substreams::output(changes);
}

#[no_mangle]
pub extern "C" fn block_to_tokens(block_ptr: *mut u8, block_len: usize) {
    substreams::register_panic_hook();

    let mut tokens = pb::tokens::Tokens { tokens: vec![] };
    let blk: pb::eth::Block = proto::decode_ptr(block_ptr, block_len).unwrap();

    for trx in blk.transaction_traces {
        for call in trx.calls {
            if call.call_type == pb::eth::CallType::Create as i32 && !call.state_reverted {
                let mut code_change_len = 0;
                for code_change in &call.code_changes {
                    code_change_len += code_change.new_code.len()
                }
                let contract_address = address_pretty(&call.address);
                let caller_address = address_pretty(&call.caller);
                log::println(format!(
                    "found contract creation: {}, caller {}, code change {}, input {}",
                    contract_address,
                    caller_address,
                    code_change_len,
                    call.input.len(),
                ));

<<<<<<< HEAD
                //pancake v1 and v2
                if caller_address == "0xca143ce32fe78f1f7019d7d551a6402fc5350c73"
                    || caller_address == "0xbcfccbde45ce874adcb698cc183debcf17952812"
                {
                    continue;
                }

=======
>>>>>>> 41b4f634
                if code_change_len <= 150 {
                    // optimization to skip none viable SC
                    log::println(format!(
                        "skipping to small code to be a token contract: {}",
                        address_pretty(&call.address)
                    ));
                    continue;
                }

                if address_pretty(&call.caller) == "0x0000000000004946c0e9f43f4dee607b0ef1fa1c"
                    || address_pretty(&call.caller) == "0x00000000687f5b66638856396bee28c1db0178d1"
                {
                    continue;
                }
                let rpc_calls = rpc::create_rpc_calls(call.clone().address);

                let rpc_responses_marshalled: Vec<u8> =
                    substreams::rpc::eth_call(substreams::proto::encode(&rpc_calls).unwrap());
                let rpc_responses_unmarshalled: substreams::pb::eth::RpcResponses =
                    substreams::proto::decode(rpc_responses_marshalled).unwrap();

                if rpc_responses_unmarshalled.responses[0].failed
                    || rpc_responses_unmarshalled.responses[1].failed
                    || rpc_responses_unmarshalled.responses[2].failed
                {
                    log::println(format!(
                        "not a token because of a failure: {}",
                        address_pretty(&call.address)
                    ));
                    continue;
                };

                if !(rpc_responses_unmarshalled.responses[1].raw.len() >= 96)
                    || rpc_responses_unmarshalled.responses[0].raw.len() != 32
                    || !(rpc_responses_unmarshalled.responses[2].raw.len() >= 96)
                {
                    log::println(format!(
                        "not a token because response length: {}",
                        address_pretty(&call.address)
                    ));
                    continue;
                };

                log::println(format!(
                    "found a token: {} {}",
                    address_pretty(&call.address),
                    decode_string(rpc_responses_unmarshalled.responses[1].raw.as_ref()),
                ));
                let decoded_address = address_pretty(&call.address);
                let decoded_decimals =
                    decode_uint32(rpc_responses_unmarshalled.responses[0].raw.as_ref());
                let decoded_name =
                    decode_string(rpc_responses_unmarshalled.responses[1].raw.as_ref());
                let decoded_symbol =
                    decode_string(rpc_responses_unmarshalled.responses[2].raw.as_ref());

                let token = pb::tokens::Token {
                    address: decoded_address.clone(),
                    name: decoded_name,
                    symbol: decoded_symbol,
                    decimals: decoded_decimals as u64,
                };

                tokens.tokens.push(token);
            }
        }
    }

    substreams::output(tokens);
}

#[no_mangle]
pub extern "C" fn build_tokens_state(tokens_ptr: *mut u8, tokens_len: usize) {
    substreams::register_panic_hook();

    let tokens: pb::tokens::Tokens = proto::decode_ptr(tokens_ptr, tokens_len).unwrap();

    for token in tokens.tokens {
        let key = format!("token:{}", token.address);
        state::set(1, key, proto::encode(&token).unwrap()); //todo: what about the log ordinal
    }
}<|MERGE_RESOLUTION|>--- conflicted
+++ resolved
@@ -805,7 +805,6 @@
                     call.input.len(),
                 ));
 
-<<<<<<< HEAD
                 //pancake v1 and v2
                 if caller_address == "0xca143ce32fe78f1f7019d7d551a6402fc5350c73"
                     || caller_address == "0xbcfccbde45ce874adcb698cc183debcf17952812"
@@ -813,8 +812,6 @@
                     continue;
                 }
 
-=======
->>>>>>> 41b4f634
                 if code_change_len <= 150 {
                     // optimization to skip none viable SC
                     log::println(format!(
